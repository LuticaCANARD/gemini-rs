--- conflicted
+++ resolved
@@ -134,6 +134,8 @@
 
 #[derive(Debug, Serialize, Deserialize, Clone)]
 pub struct FunctionCall {
+    #[serde(rename = "id",skip_serializing_if = "Option::is_none")]
+    pub id: Option<String>,
     pub name: String,
     pub args: Value,
 }
@@ -156,18 +158,12 @@
     pub file_data: Option<FileData>,
     #[serde(skip_serializing_if = "Option::is_none")]
     pub video_metadata: Option<VideoMetadata>,
-<<<<<<< HEAD
     #[serde(skip_serializing_if = "Option::is_none")]
     pub executable_code: Option<ExecutableCode>,
     #[serde(skip_serializing_if = "Option::is_none")]
-    pub function_call: Option<FunctionCall>,
-    #[serde(skip_serializing_if = "Option::is_none")]
     pub code_execution_result: Option<CodeExecutionResult>,
-    
-=======
     #[serde(rename = "functionCall", skip_serializing_if = "Option::is_none")]
     pub function_call: Option<FunctionCall>,
->>>>>>> 3d15f864
 }
 
 impl Part {
@@ -295,15 +291,9 @@
 pub struct FunctionDeclaration {
     pub name: String,
     pub description: String,
-<<<<<<< HEAD
-    // https://ai.google.dev/api/caching?hl=en#FunctionDeclaration
-    #[serde(skip_serializing_if = "Option::is_none")]
-    pub parameters: Option<Schema>,
-    #[serde(skip_serializing_if = "Option::is_none")]
-    pub response: Option<Schema>,
-=======
     pub parameters: Value,
->>>>>>> 3d15f864
+    #[serde(skip_serializing_if = "Option::is_none")]
+    pub response: Option<Value>,
 }
 
 #[derive(Debug, Default, Serialize)]
@@ -432,16 +422,6 @@
     OutcomeError,
     OutcomeDeadlineExceeded,
 }
-
-#[derive(Debug, Deserialize, Serialize, Clone)]
-pub struct FunctionCall {
-    #[serde(rename = "id",skip_serializing_if = "Option::is_none")]
-    pub id: Option<String>,
-    #[serde(rename = "name")]
-    pub name:String,
-    #[serde(rename = "args")]
-    pub args: serde_json::Value,
-}
 #[derive(Debug, Deserialize, Serialize, Clone)]
 pub struct FunctionResponse{
     #[serde(rename = "id",skip_serializing_if = "Option::is_none")]
